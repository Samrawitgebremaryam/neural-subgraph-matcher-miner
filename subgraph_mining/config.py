--- conflicted
+++ resolved
@@ -38,7 +38,6 @@
     # Memory efficiency parameters
     dec_parser.add_argument('--memory_efficient', action='store_true',
         help='Use memory efficient search for large graphs')
-<<<<<<< HEAD
     
     # Streaming mode parameters  
     dec_parser.add_argument('--use_streaming', action='store_true',  
@@ -54,8 +53,6 @@
     dec_parser.add_argument('--max_components_threshold', type=int, default=1000,
                         help='Maximum number of components before chunking becomes inefficient')
     
-=======
->>>>>>> 712a35a5
     # Beam search parameter
     parser.add_argument('--beam_width', type=int, default=5,
                         help='Width of beam for beam search')
@@ -100,7 +97,6 @@
         search_strategy="greedy",
         out_batch_size=3,
         node_anchored=True,
-<<<<<<< HEAD
         memory_limit=1000000,
         chunk_size=10000,  
         auto_streaming_threshold=50000,  
@@ -108,7 +104,4 @@
         dense_graph_threshold=10.0,  
         max_components_threshold=1000,
         use_streaming=False
-=======
-        memory_limit=1000000
->>>>>>> 712a35a5
     )