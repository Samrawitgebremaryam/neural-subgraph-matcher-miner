--- conflicted
+++ resolved
@@ -52,8 +52,7 @@
 import torch.multiprocessing as mp
 from sklearn.decomposition import PCA
 
-import warnings
-
+import warnings 
 
 def analyze_graph_for_streaming(graph, args):  
     """Analyze graph characteristics to decide on streaming mode."""  
@@ -166,58 +165,6 @@
         graphs.append(graph)
     return graphs
 
-<<<<<<< HEAD
-
-def _process_chunk(args_tuple):
-    chunk_dataset, task, args, chunk_index, total_chunks = args_tuple
-    start_time = time.time()
-    last_print = start_time
-    print(
-        f"[{time.strftime('%H:%M:%S')}] Worker PID {os.getpid()} started chunk {chunk_index+1}/{total_chunks}",
-        flush=True,
-    )
-    try:
-        result = None
-        while result is None:
-            now = time.time()
-            if now - last_print >= 10:
-                print(
-                    f"[{time.strftime('%H:%M:%S')}] Worker PID {os.getpid()} still processing chunk {chunk_index+1}/{total_chunks} ({int(now-start_time)}s elapsed)",
-                    flush=True,
-                )
-                last_print = now
-            result = pattern_growth([chunk_dataset], task, args)
-        print(
-            f"[{time.strftime('%H:%M:%S')}] Worker PID {os.getpid()} finished chunk {chunk_index+1}/{total_chunks} in {int(time.time()-start_time)}s",
-            flush=True,
-        )
-        return result
-    except Exception as e:
-        print(f"Error processing chunk {chunk_index}: {e}", flush=True)
-        return []
-
-
-def pattern_growth_streaming(dataset, task, args):
-    graph = dataset[0]
-    graph_chunks = process_large_graph_in_chunks(graph, chunk_size=args.chunk_size)
-    dataset = graph_chunks
-
-    all_discovered_patterns = []
-
-    total_chunks = len(dataset)
-    chunk_args = [
-        (chunk_dataset, task, args, idx, total_chunks)
-        for idx, chunk_dataset in enumerate(dataset)
-    ]
-
-    with mp.Pool(processes=4) as pool:
-        results = pool.map(_process_chunk, chunk_args)
-
-    for chunk_out_graphs in results:
-        if chunk_out_graphs:
-            all_discovered_patterns.extend(chunk_out_graphs)
-
-=======
 def _process_chunk(args_tuple):  
     chunk_dataset, task, args, chunk_index, total_chunks = args_tuple  
     start_time = time.time()  
@@ -320,7 +267,6 @@
             all_discovered_patterns.extend(chunk_out_graphs)  
       
     print(f"Total patterns discovered: {len(all_discovered_patterns)}", flush=True)  
->>>>>>> 06bd404f
     return all_discovered_patterns
 
 
@@ -1077,7 +1023,7 @@
     elif args.dataset.startswith("plant-"):
         size = int(args.dataset.split("-")[-1])
         dataset = make_plant_dataset(size)
-        task = "graph"
+        task = 'graph'
 
     # Adaptive mode selection based on comprehensive graph analysis  
     if len(dataset) == 1 and isinstance(dataset[0], (nx.Graph, nx.DiGraph)):  
@@ -1114,6 +1060,5 @@
     with open(args.out_path, "wb") as f:  
         pickle.dump(out_graphs, f)
 
-
-if __name__ == "__main__":
+if __name__ == '__main__':
     main()