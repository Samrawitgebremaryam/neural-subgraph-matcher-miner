import argparse
import csv
from itertools import combinations
import time
import os
import pickle
import sys
from pathlib import Path

from deepsnap.batch import Batch
import numpy as np
import torch
import torch.optim as optim
import torch.nn as nn
import torch.nn.functional as F
from tqdm import tqdm

from torch_geometric.datasets import TUDataset, PPI
from torch_geometric.datasets import Planetoid, KarateClub, QM7b
from torch_geometric.data import DataLoader
import torch_geometric.utils as pyg_utils

import torch_geometric.nn as pyg_nn
from matplotlib import cm

from common import data
from common import models
from common import utils
from common import combined_syn
from subgraph_mining.config import parse_decoder
from subgraph_matching.config import parse_encoder

# CRITICAL: Import visualizer at top level (not inside functions)
try:
    from visualizer.visualizer import visualize_pattern_graph_ext, visualize_all_pattern_instances
    VISUALIZER_AVAILABLE = True
except ImportError:
    print("WARNING: Could not import visualizer - visualization will be skipped")
    VISUALIZER_AVAILABLE = False
    visualize_pattern_graph_ext = None
    visualize_all_pattern_instances = None

from subgraph_mining.search_agents import (
    GreedySearchAgent, MCTSSearchAgent, 
    MemoryEfficientMCTSAgent, MemoryEfficientGreedyAgent, 
    BeamSearchAgent
)

import matplotlib
matplotlib.use('Agg')  # Non-interactive backend
import matplotlib.pyplot as plt

import random
from scipy.io import mmread
import scipy.stats as stats
from sklearn.manifold import TSNE
from sklearn.cluster import KMeans, AgglomerativeClustering
from collections import defaultdict
from itertools import permutations
from queue import PriorityQueue
import matplotlib.colors as mcolors
import networkx as nx
import torch.multiprocessing as mp
from sklearn.decomposition import PCA
import json 
import logging
import warnings

# Configure logging
logging.basicConfig(
    level=logging.INFO,
    format='%(asctime)s - %(levelname)s - %(message)s'
)
logger = logging.getLogger(__name__)


def ensure_directories():
    """Create all required directories if they don't exist."""
    directories = [
        "plots",
        "plots/cluster",
        "results"
    ]
    for directory in directories:
        Path(directory).mkdir(parents=True, exist_ok=True)
        logger.info(f"Ensured directory exists: {directory}")

<<<<<<< HEAD
import warnings 

def analyze_graph_for_streaming(graph, args):
    import random
    
    # Calculate basic metrics
    num_nodes = graph.number_of_nodes()
    num_edges = graph.number_of_edges()
    avg_degree = num_edges / num_nodes if num_nodes > 0 else 0
    
    # Clustering coefficient (sample for large graphs)
    if graph.is_directed():
        undirected_graph = graph.to_undirected()
        if num_nodes > 10000:
            sample_nodes = random.sample(list(undirected_graph.nodes()), min(1000, num_nodes))
            clustering_coef = nx.average_clustering(undirected_graph, nodes=sample_nodes)
        else:
            clustering_coef = nx.average_clustering(undirected_graph)
    else:
        if num_nodes > 10000:
            sample_nodes = random.sample(list(graph.nodes()), min(1000, num_nodes))
            clustering_coef = nx.average_clustering(graph, nodes=sample_nodes)
        else:
            clustering_coef = nx.average_clustering(graph)
    
    # Connected components
    if graph.is_directed():
        components = list(nx.weakly_connected_components(graph))
    else:
        components = list(nx.connected_components(graph))
    
    n_components = len(components)
    largest_cc_size = len(max(components, key=len)) if n_components > 0 else 0
    connectivity_ratio = largest_cc_size / num_nodes if num_nodes > 0 else 0
    
    # Bipartite detection (only for small graphs - expensive check)
    if num_nodes < 10000:
        is_bipartite = nx.is_bipartite(graph)
    else:
        is_bipartite = False 
    
    estimated_memory_mb = (num_nodes * avg_degree * 0.2 + num_nodes * 0.1)
    
    try:
        import psutil
        available_memory_mb = psutil.virtual_memory().available / (1024 * 1024)
        memory_pressure = estimated_memory_mb > (available_memory_mb * 0.6)
    except ImportError:
        available_memory_mb = 8000 
        memory_pressure = estimated_memory_mb > 4800  
    
    use_streaming = False
    reason = ""
    priority = ""
    
    # Memory Constraint 
    if memory_pressure:
        use_streaming = True
        reason = f"memory pressure: estimated {estimated_memory_mb:.0f}MB > {available_memory_mb*0.6:.0f}MB available"
        priority = "CRITICAL_MEMORY"
    
    #Cannot Partition 
    elif is_bipartite:
        use_streaming = False
        reason = "bipartite structure - BFS chunking would create imbalanced partitions"
        priority = "STRUCTURAL_BLOCK"
    
    elif connectivity_ratio > 0.95 and num_nodes > 20000:
        # Nearly fully connected - BFS would touch all nodes
        use_streaming = False
        reason = f"nearly fully connected (connectivity={connectivity_ratio:.2f}) - BFS cannot partition"
        priority = "STRUCTURAL_BLOCK"
    
    #Too Fragmented 
    elif n_components > args.max_components_threshold:
        use_streaming = False
        reason = f"highly fragmented ({n_components} components) - component-level parallelization more efficient"
        priority = "NATURAL_PARALLEL"
    
    # Too Small 
    elif num_nodes < 30000:
        use_streaming = False
        reason = f"small graph ({num_nodes} nodes) - overhead (15-25%) > potential speedup"
        priority = "TOO_SMALL"
    
    #  Good Candidate for Streaming (benefit > overhead)
    elif num_nodes >= 30000:
        # Large enough to benefit from parallelization
        # Check if graph structure allows effective chunking
        
        if n_components == 1 and avg_degree < 3.0:
            use_streaming = True
            reason = f"large sparse connected graph (degree={avg_degree:.2f}) - clean BFS partitioning"
            priority = "OPTIMAL"
        
        elif 2 <= n_components <= 50 and clustering_coef > 0.15:
            use_streaming = True
            reason = f"modular structure ({n_components} communities, clustering={clustering_coef:.2f}) - parallel speedup likely"
            priority = "OPTIMAL"
        
        elif num_nodes > 100000:
            use_streaming = True
            reason = f"very large graph ({num_nodes} nodes) - memory management beneficial"
            priority = "SIZE_BENEFIT"
        
        else:
            use_streaming = False
            reason = f"medium-large graph but structure not ideal for chunking (degree={avg_degree:.2f}, components={n_components})"
            priority = "STRUCTURE_MISMATCH"
    
    else:
        use_streaming = False
        reason = "default: standard mode"
        priority = "DEFAULT"
    
    if hasattr(args, 'use_streaming') and args.use_streaming:
        use_streaming = True
        reason = "MANUAL OVERRIDE: --use_streaming flag set"
        priority = "MANUAL"
    
    return {
        "use_streaming": use_streaming,
        "reason": reason,
        "priority": priority,
        "num_nodes": num_nodes,
        "num_edges": num_edges,
        "avg_degree": avg_degree,
        "clustering_coef": clustering_coef,
        "n_components": n_components,
        "connectivity_ratio": connectivity_ratio,
        "is_bipartite": is_bipartite,
        "estimated_memory_mb": estimated_memory_mb,
        "available_memory_mb": available_memory_mb,
    }
=======
>>>>>>> 712a35a5


def bfs_chunk(graph, start_node, max_size):
    visited = set([start_node])
    queue = [start_node]
    while queue and len(visited) < max_size:
        node = queue.pop(0)
        for neighbor in graph.neighbors(node):
            if neighbor not in visited:
                visited.add(neighbor)
                queue.append(neighbor)
                if len(visited) >= max_size:
                    break
    return graph.subgraph(visited).copy()


def process_large_graph_in_chunks(graph, chunk_size=10000):
    all_nodes = set(graph.nodes())
    graph_chunks = []
    while all_nodes:
        start_node = next(iter(all_nodes))
        chunk = bfs_chunk(graph, start_node, chunk_size)
        graph_chunks.append(chunk)
        all_nodes -= set(chunk.nodes())
    return graph_chunks


def make_plant_dataset(size):
    generator = combined_syn.get_generator([size])
    random.seed(3001)
    np.random.seed(14853)
    pattern = generator.generate(size=10)
    nx.draw(pattern, with_labels=True)
    plt.savefig("plots/cluster/plant-pattern.png")
    plt.close()
    graphs = []
    for i in range(1000):
        graph = generator.generate()
        n_old = len(graph)
        graph = nx.disjoint_union(graph, pattern)
        for j in range(1, 3):
            u = random.randint(0, n_old - 1)
            v = random.randint(n_old, len(graph) - 1)
            graph.add_edge(u, v)
        graphs.append(graph)
    return graphs


def _process_chunk(args_tuple):
    chunk_dataset, task, args, chunk_index, total_chunks = args_tuple
    start_time = time.time()
<<<<<<< HEAD

    original_n_workers = getattr(args, "n_workers", 4)
    args.n_workers = 0  

    print(
        f"[{time.strftime('%H:%M:%S')}] Worker PID {os.getpid()} started chunk {chunk_index+1}/{total_chunks}",
        flush=True,
    )

    try:
        result = pattern_growth(chunk_dataset, task, args)

        elapsed = int(time.time() - start_time)
        print(
            f"[{time.strftime('%H:%M:%S')}] Worker PID {os.getpid()} finished chunk {chunk_index+1}/{total_chunks} in {elapsed}s ({len(result)} patterns)",
            flush=True,
        )

        args.n_workers = original_n_workers
=======
    last_print = start_time
    print(f"[{time.strftime('%H:%M:%S')}] Worker PID {os.getpid()} started chunk {chunk_index+1}/{total_chunks}", flush=True)
    try:
        result = None
        while result is None:
            now = time.time()
            if now - last_print >= 10:
                print(f"[{time.strftime('%H:%M:%S')}] Worker PID {os.getpid()} still processing chunk {chunk_index+1}/{total_chunks} ({int(now-start_time)}s elapsed)", flush=True)
                last_print = now
            result = pattern_growth([chunk_dataset], task, args)
        print(f"[{time.strftime('%H:%M:%S')}] Worker PID {os.getpid()} finished chunk {chunk_index+1}/{total_chunks} in {int(time.time()-start_time)}s", flush=True)
>>>>>>> 712a35a5
        return result
    except Exception as e:
        print(f"Error processing chunk {chunk_index}: {e}", flush=True)
        return []


def pattern_growth_streaming(dataset, task, args):
    graph = dataset[0]
    graph_chunks = process_large_graph_in_chunks(graph, chunk_size=args.chunk_size)
    dataset = graph_chunks

<<<<<<< HEAD
    # Calculate graph properties
    num_nodes = graph.number_of_nodes()
    num_edges = graph.number_of_edges()
    avg_degree = num_edges / num_nodes if num_nodes > 0 else 0

    print(
        f"Graph statistics: {num_nodes} nodes, {num_edges} edges, avg degree: {avg_degree:.2f}",
        flush=True,
    )

    # Adaptive chunk sizing based on density
    if avg_degree > args.dense_graph_threshold:
        effective_chunk_size = min(args.chunk_size, 5000)
        print(
            f"Dense graph detected (avg degree > {args.dense_graph_threshold})",
            flush=True,
        )
        print(f"Reducing chunk size to {effective_chunk_size} nodes", flush=True)
    elif avg_degree > 20:
        effective_chunk_size = min(args.chunk_size, 7500)
        print(
            f"Medium density graph, using chunk size: {effective_chunk_size}",
            flush=True,
        )
    else:
        effective_chunk_size = args.chunk_size
        print(f"Sparse graph, using chunk size: {effective_chunk_size}", flush=True)

    print(
        f"Partitioning graph into chunks of ~{effective_chunk_size} nodes...",
        flush=True,
    )
    graph_chunks = process_large_graph_in_chunks(graph, chunk_size=effective_chunk_size)

    if avg_degree < 2.0:
        min_chunk_size = max(args.min_pattern_size, 20)
        print(
            f"Sparse graph detected (avg degree < 2.0), using min chunk size: {min_chunk_size}",
            flush=True,
        )
    else:
        min_chunk_size = max(args.min_pattern_size, 5)

    graph_chunks = [
        chunk for chunk in graph_chunks if chunk.number_of_nodes() >= min_chunk_size
    ]
    print(
        f"Filtered to {len(graph_chunks)} chunks with >= {min_chunk_size} nodes",
        flush=True,
    )

    # Show chunk distribution
    print(f"Created {len(graph_chunks)} chunks", flush=True)
    for i, chunk in enumerate(graph_chunks[:10]):
        print(
            f"  Chunk {i+1}: {chunk.number_of_nodes()} nodes, {chunk.number_of_edges()} edges",
            flush=True,
        )
    if len(graph_chunks) > 10:
        print(f"  ... and {len(graph_chunks) - 10} more chunks", flush=True)

    # Process chunks in parallel
=======
>>>>>>> 712a35a5
    all_discovered_patterns = []

    total_chunks = len(dataset)
    chunk_args = [(chunk_dataset, task, args, idx, total_chunks) for idx, chunk_dataset in enumerate(dataset)]

    with mp.Pool(processes=4) as pool:
        results = pool.map(_process_chunk, chunk_args)

    for chunk_out_graphs in results:
        if chunk_out_graphs:
            all_discovered_patterns.extend(chunk_out_graphs)

<<<<<<< HEAD
    print(f"Total patterns discovered (with duplicates): {len(all_discovered_patterns)}", flush=True)
    
    # Deduplicate patterns across chunks
    if len(all_discovered_patterns) > 0:
        print("Deduplicating patterns across chunks...", flush=True)
        seen_hashes = set()
        unique_patterns = []
        
        for pattern in all_discovered_patterns:
            wl = utils.wl_hash(pattern, node_anchored=args.node_anchored)
            if wl not in seen_hashes:
                seen_hashes.add(wl)
                unique_patterns.append(pattern)
        
        duplicates_removed = len(all_discovered_patterns) - len(unique_patterns)
        if duplicates_removed > 0:
            print(f"Removed {duplicates_removed} duplicate patterns ({duplicates_removed/len(all_discovered_patterns)*100:.1f}%)", flush=True)
        print(f"Final unique patterns: {len(unique_patterns)}", flush=True)
        
        return unique_patterns
    else:
        print("No patterns discovered", flush=True)
        return all_discovered_patterns
=======
    return all_discovered_patterns
>>>>>>> 712a35a5


def visualize_pattern_graph(pattern, args, count_by_size):
    """Visualize a single pattern representative (original function - kept for compatibility)."""
    try:
        num_nodes = len(pattern)
        num_edges = pattern.number_of_edges()
        edge_density = num_edges / (num_nodes * (num_nodes - 1)) if num_nodes > 1 else 0
        
        base_size = max(12, min(20, num_nodes * 2))
        if edge_density > 0.3:
            figsize = (base_size * 1.2, base_size)
        else:
            figsize = (base_size, base_size * 0.8)
        
        plt.figure(figsize=figsize)

        node_labels = {}
        for n in pattern.nodes():
            node_data = pattern.nodes[n]
            node_id = node_data.get('id', str(n))
            node_label = node_data.get('label', 'unknown')
            
            label_parts = [f"{node_label}:{node_id}"]
            
            other_attrs = {k: v for k, v in node_data.items() 
                          if k not in ['id', 'label', 'anchor'] and v is not None}
            
            if other_attrs:
                for key, value in other_attrs.items():
                    if isinstance(value, str):
                        if edge_density > 0.5 and len(value) > 8:
                            value = value[:5] + "..."
                        elif edge_density > 0.3 and len(value) > 12:
                            value = value[:9] + "..."
                        elif len(value) > 15:
                            value = value[:12] + "..."
                    elif isinstance(value, (int, float)):
                        if isinstance(value, float):
                            value = f"{value:.2f}" if abs(value) < 1000 else f"{value:.1e}"
                    
                    if edge_density > 0.5:
                        label_parts.append(f"{key}:{value}")
                    else:
                        label_parts.append(f"{key}: {value}")
            
            if edge_density > 0.5:
                node_labels[n] = "; ".join(label_parts)
            else:
                node_labels[n] = "\n".join(label_parts)

        if edge_density > 0.3:
            if num_nodes <= 20:
                pos = nx.circular_layout(pattern, scale=3)
            else:
                pos = nx.spring_layout(pattern, k=3.0, seed=42, iterations=100)
        else:
            pos = nx.spring_layout(pattern, k=2.0, seed=42, iterations=50)

        unique_labels = sorted(set(pattern.nodes[n].get('label', 'unknown') for n in pattern.nodes()))
        label_color_map = {label: plt.cm.Set3(i) for i, label in enumerate(unique_labels)}

        unique_edge_types = sorted(set(data.get('type', 'default') for u, v, data in pattern.edges(data=True)))
        edge_color_map = {edge_type: plt.cm.tab20(i % 20) for i, edge_type in enumerate(unique_edge_types)}

        colors = []
        node_sizes = []
        shapes = []
        node_list = list(pattern.nodes())
        
        if edge_density > 0.5:
            base_node_size = 2500
            anchor_node_size = base_node_size * 1.3
        elif edge_density > 0.3:
            base_node_size = 3500
            anchor_node_size = base_node_size * 1.2
        else:
            base_node_size = 5000
            anchor_node_size = base_node_size * 1.2
        
        for i, node in enumerate(node_list):
            node_data = pattern.nodes[node]
            node_label = node_data.get('label', 'unknown')
            is_anchor = node_data.get('anchor', 0) == 1
            
            if is_anchor:
                colors.append('red')
                node_sizes.append(anchor_node_size)
                shapes.append('s')
            else:
                colors.append(label_color_map[node_label])
                node_sizes.append(base_node_size)
                shapes.append('o')

        anchor_nodes = []
        regular_nodes = []
        anchor_colors = []
        regular_colors = []
        anchor_sizes = []
        regular_sizes = []
        
        for i, node in enumerate(node_list):
            if shapes[i] == 's':
                anchor_nodes.append(node)
                anchor_colors.append(colors[i])
                anchor_sizes.append(node_sizes[i])
            else:
                regular_nodes.append(node)
                regular_colors.append(colors[i])
                regular_sizes.append(node_sizes[i])

        if anchor_nodes:
            nx.draw_networkx_nodes(pattern, pos, 
                    nodelist=anchor_nodes,
                    node_color=anchor_colors, 
                    node_size=anchor_sizes, 
                    node_shape='s',
                    edgecolors='black', 
                    linewidths=3,
                    alpha=0.9)

        if regular_nodes:
            nx.draw_networkx_nodes(pattern, pos, 
                    nodelist=regular_nodes,
                    node_color=regular_colors, 
                    node_size=regular_sizes, 
                    node_shape='o',
                    edgecolors='black', 
                    linewidths=2,
                    alpha=0.8)

        if edge_density > 0.5:
            edge_width = 1.5
            edge_alpha = 0.6
        elif edge_density > 0.3:
            edge_width = 2
            edge_alpha = 0.7
        else:
            edge_width = 3
            edge_alpha = 0.8
        
        if pattern.is_directed():
            arrow_size = 30 if edge_density < 0.3 else (20 if edge_density < 0.5 else 15)
            connectionstyle = "arc3,rad=0.1" if edge_density < 0.5 else "arc3,rad=0.15"
            
            for u, v, data in pattern.edges(data=True):
                edge_type = data.get('type', 'default')
                edge_color = edge_color_map[edge_type]
                
                nx.draw_networkx_edges(
                    pattern, pos,
                    edgelist=[(u, v)],
                    width=edge_width,
                    edge_color=[edge_color],
                    alpha=edge_alpha,
                    arrows=True,
                    arrowsize=arrow_size,
                    arrowstyle='-|>',
                    connectionstyle=connectionstyle,
                    node_size=max(node_sizes) * 1.3,
                    min_source_margin=15,
                    min_target_margin=15
                )
        else:
            for u, v, data in pattern.edges(data=True):
                edge_type = data.get('type', 'default')
                edge_color = edge_color_map[edge_type]
                
                nx.draw_networkx_edges(
                    pattern, pos,
                    edgelist=[(u, v)],
                    width=edge_width,
                    edge_color=[edge_color],
                    alpha=edge_alpha,
                    arrows=False
                )

        max_attrs_per_node = max(len([k for k in pattern.nodes[n].keys() 
                                     if k not in ['id', 'label', 'anchor'] and pattern.nodes[n][k] is not None]) 
                                for n in pattern.nodes())
        
        if edge_density > 0.5:
            font_size = max(6, min(9, 150 // (num_nodes + max_attrs_per_node * 5)))
        elif edge_density > 0.3:
            font_size = max(7, min(10, 200 // (num_nodes + max_attrs_per_node * 3)))
        else:
            font_size = max(8, min(12, 250 // (num_nodes + max_attrs_per_node * 2)))
        
        for node, (x, y) in pos.items():
            label = node_labels[node]
            node_data = pattern.nodes[node]
            is_anchor = node_data.get('anchor', 0) == 1
            
            if edge_density > 0.5:
                pad = 0.15
            elif edge_density > 0.3:
                pad = 0.2
            else:
                pad = 0.3
            
            bbox_props = dict(
                facecolor='lightcoral' if is_anchor else (1, 0.8, 0.8, 0.6),
                edgecolor='darkred' if is_anchor else 'gray',
                alpha=0.8,
                boxstyle=f'round,pad={pad}'
            )
            
            plt.text(x, y, label, 
                    fontsize=font_size, 
                    fontweight='bold' if is_anchor else 'normal',
                    color='black',
                    ha='center', va='center',
                    bbox=bbox_props)

        if edge_density < 0.5 and num_edges < 25:
            edge_labels = {}
            for u, v, data in pattern.edges(data=True):
                edge_type = (data.get('type') or 
                           data.get('label') or 
                           data.get('input_label') or
                           data.get('relation') or
                           data.get('edge_type'))
                if edge_type:
                    edge_labels[(u, v)] = str(edge_type)

            if edge_labels:
                edge_font_size = max(5, font_size - 2)
                nx.draw_networkx_edge_labels(pattern, pos, 
                          edge_labels=edge_labels, 
                          font_size=edge_font_size, 
                          font_color='black',
                          bbox=dict(facecolor='white', edgecolor='lightgray', 
                                  alpha=0.8, boxstyle='round,pad=0.1'))

        graph_type = "Directed" if pattern.is_directed() else "Undirected"
        has_anchors = any(pattern.nodes[n].get('anchor', 0) == 1 for n in pattern.nodes())
        anchor_info = " (Red squares = anchor nodes)" if has_anchors else ""
        
        total_node_attrs = sum(len([k for k in pattern.nodes[n].keys() 
                                  if k not in ['id', 'label', 'anchor'] and pattern.nodes[n][k] is not None]) 
                             for n in pattern.nodes())
        attr_info = f", {total_node_attrs} total node attrs" if total_node_attrs > 0 else ""
        
        density_info = f"Density: {edge_density:.2f}"
        if edge_density > 0.5:
            density_info += " (Very Dense)"
        elif edge_density > 0.3:
            density_info += " (Dense)"
        else:
            density_info += " (Sparse)"
        
        title = f"{graph_type} Pattern Graph{anchor_info}\n"
        title += f"(Size: {num_nodes} nodes, {num_edges} edges{attr_info}, {density_info})"
        
        plt.title(title, fontsize=14, fontweight='bold')
        plt.axis('off')

        if unique_edge_types and len(unique_edge_types) > 1:
            x_pos = 1.2
            y_pos = 1.0
            
            edge_legend_elements = [
                plt.Line2D([0], [0], 
                          color=color, 
                          linewidth=3, 
                          label=f'{edge_type}')
                for edge_type, color in edge_color_map.items()
            ]
            
            legend = plt.legend(
                handles=edge_legend_elements,
                loc='upper left',
                bbox_to_anchor=(x_pos, y_pos),
                borderaxespad=0.,
                framealpha=0.9,
                title="Edge Types",
                fontsize=9
            )
            legend.get_title().set_fontsize(10)
            
            plt.tight_layout(rect=[0, 0, 0.85, 1])
        else:
            plt.tight_layout()

        pattern_info = [f"{num_nodes}-{count_by_size[num_nodes]}"]

        node_types = sorted(set(pattern.nodes[n].get('label', '') for n in pattern.nodes()))
        if any(node_types):
            pattern_info.append('nodes-' + '-'.join(node_types))

        edge_types = sorted(set(pattern.edges[e].get('type', '') for e in pattern.edges()))
        if any(edge_types):
            pattern_info.append('edges-' + '-'.join(edge_types))

        if has_anchors:
            pattern_info.append('anchored')

        if total_node_attrs > 0:
            pattern_info.append(f'{total_node_attrs}attrs')

        if edge_density > 0.5:
            pattern_info.append('very-dense')
        elif edge_density > 0.3:
            pattern_info.append('dense')
        else:
            pattern_info.append('sparse')

        graph_type_short = "dir" if pattern.is_directed() else "undir"
        filename = f"{graph_type_short}_{('_'.join(pattern_info))}"

        plt.savefig(f"plots/cluster/{filename}.png", bbox_inches='tight', dpi=300)
        plt.savefig(f"plots/cluster/{filename}.pdf", bbox_inches='tight')
        plt.close()
        
        return True
    except Exception as e:
        logger.error(f"Error visualizing pattern graph: {e}")
        return False


def save_and_visualize_all_instances(agent, args, representative_patterns=None):
    try:
        logger.info("="*70)
        logger.info("SAVING AND VISUALIZING ALL PATTERN INSTANCES")
        logger.info("="*70)

        if not hasattr(agent, 'counts'):
            logger.error("Agent has no 'counts' attribute!")
            return None

        if not agent.counts:
            logger.warning("Agent.counts is empty - no patterns to save")
            return None

        logger.info(f"Agent.counts has {len(agent.counts)} size categories")

        # Build a mapping from WL hash to representative pattern
        representative_map = {}
        if representative_patterns:
            logger.info(f"Building representative pattern mapping for {len(representative_patterns)} patterns...")
            for rep_pattern in representative_patterns:
                wl = utils.wl_hash(rep_pattern, node_anchored=args.node_anchored)
                representative_map[wl] = rep_pattern
            logger.info(f"  Mapped {len(representative_map)} representative patterns")

        output_data = {}
        total_instances = 0
        total_unique_instances = 0
        total_visualizations = 0
        
        for size in range(args.min_pattern_size, args.max_pattern_size + 1):
            if size not in agent.counts:
                logger.debug(f"No patterns found for size {size}")
                continue
            
            sorted_patterns = sorted(
                agent.counts[size].items(), 
                key=lambda x: len(x[1]), 
                reverse=True
            )
            
            logger.info(f"Size {size}: {len(sorted_patterns)} unique pattern types")
            
            for rank, (wl_hash, instances) in enumerate(sorted_patterns[:args.out_batch_size], 1):
                pattern_key = f"size_{size}_rank_{rank}"
                original_count = len(instances)
                
                logger.debug(f"Processing {pattern_key}: {original_count} raw instances")
                
                unique_instances = []
                seen_signatures = set()
                
                for instance in instances:
                    try:
                        node_ids = frozenset(instance.nodes[n].get('id', n) for n in instance.nodes())
                        
                        edges = []
                        for u, v in instance.edges():
                            u_id = instance.nodes[u].get('id', u)
                            v_id = instance.nodes[v].get('id', v)
                            edge = tuple(sorted([u_id, v_id]))
                            edges.append(edge)
                        edge_ids = frozenset(edges)
                        
                        signature = (node_ids, edge_ids)
                        
                        if signature not in seen_signatures:
                            seen_signatures.add(signature)
                            unique_instances.append(instance)
                    
                    except Exception as e:
                        logger.warning(f"Error processing instance in {pattern_key}: {e}")
                        continue
                
                count = len(unique_instances)
                duplicates = original_count - count
                
                output_data[pattern_key] = {
                    'size': size,
                    'rank': rank,
                    'count': count,  
                    'instances': unique_instances,  
                    
                    'original_count': original_count,  
                    'duplicates_removed': duplicates,
                    'duplication_rate': duplicates / original_count if original_count > 0 else 0,
                    
                    'frequency_score': original_count / args.n_trials if args.n_trials > 0 else 0,
                    'discovery_rate': original_count / count if count > 0 else 0,
                    
                    'mining_trials': args.n_trials,
                    'min_pattern_size': args.min_pattern_size,
                    'max_pattern_size': args.max_pattern_size
                }
                
                total_instances += original_count
                total_unique_instances += count
                
                if duplicates > 0:
                    logger.info(
                        f"  {pattern_key}: {count} unique instances "
                        f"(from {original_count}, removed {duplicates} duplicates)"
                    )
                else:
                    logger.info(f"  {pattern_key}: {count} instances")
                
                # Check if user wants to visualize instances
                visualize_instances = getattr(args, 'visualize_instances', False)

                if visualize_instances and VISUALIZER_AVAILABLE and visualize_all_pattern_instances:
                    try:
                        # Get the representative pattern for this WL hash
                        representative_pattern = representative_map.get(wl_hash, None)

                        if representative_pattern:
                            logger.info(f"    Using decoder representative pattern for {pattern_key}")
                        else:
                            logger.warning(f"    No decoder representative found for {pattern_key}, will select from instances")

                        logger.info(f"    Mode: Visualizing representative + {count} instances in subdirectory")

                        success = visualize_all_pattern_instances(
                            pattern_instances=unique_instances,
                            pattern_key=pattern_key,
                            count=count,
                            output_dir=os.path.join("plots", "cluster"),
                            representative_pattern=representative_pattern,
                            visualize_instances=True
                        )
                        if success:
                            total_visualizations += count
                            logger.info(f"    ✓ Visualized representative + {count} instances in {pattern_key}/")
                        else:
                            logger.warning(f"    ✗ Visualization failed for {pattern_key}")
                    except Exception as e:
                        logger.error(f"    ✗ Visualization error: {e}")
                elif not visualize_instances:
                    logger.info(f"    Mode: Representatives will be visualized directly in plots/cluster/ (no subdirectories)")
                else:
                    logger.warning(f"    ⚠ Skipping visualization (visualizer not available)")
        
        ensure_directories()
        
        base_path = os.path.splitext(args.out_path)[0]
        pkl_path = base_path + '_all_instances.pkl'
        
        logger.info(f"Saving to: {pkl_path}")
        
        with open(pkl_path, 'wb') as f:
            pickle.dump(output_data, f, protocol=pickle.HIGHEST_PROTOCOL)
        
        if os.path.exists(pkl_path):
            file_size = os.path.getsize(pkl_path) / 1024  # KB
            logger.info(f"✓ PKL file created successfully ({file_size:.1f} KB)")
        else:
            logger.error("✗ PKL file was not created!")
            return None
        
        logger.info("="*70)
        logger.info("✓ COMPLETE")
        logger.info("="*70)
        logger.info(f"PKL file: {pkl_path}")
        logger.info(f"  Pattern types: {len(output_data)}")
        logger.info(f"  Total discoveries: {total_instances}")
        logger.info(f"  Unique instances: {total_unique_instances}")
        logger.info(f"  Duplicates removed: {total_instances - total_unique_instances}")
        
        if total_instances > 0:
            dup_rate = (total_instances - total_unique_instances) / total_instances * 100
            logger.info(f"  Duplication rate: {dup_rate:.1f}%")
        
        if VISUALIZER_AVAILABLE:
            logger.info(f"HTML visualizations: plots/cluster/")
            logger.info(f"  Successfully created: {total_visualizations} files")
        
        logger.info("="*70)
        
        return pkl_path
    
    except Exception as e:
        logger.error(f"FATAL ERROR in save_and_visualize_all_instances: {e}")
        import traceback
        traceback.print_exc()
        return None


def pattern_growth(dataset, task, args):
    """Main pattern mining function."""
    start_time = time.time()
    
    ensure_directories()
    
    # Load model
    if args.method_type == "end2end":
        model = models.End2EndOrder(1, args.hidden_dim, args)
    elif args.method_type == "mlp":
        model = models.BaselineMLP(1, args.hidden_dim, args)
    else:
        model = models.OrderEmbedder(1, args.hidden_dim, args)
    
    model.to(utils.get_device())
    model.eval()
    model.load_state_dict(torch.load(args.model_path,
        map_location=utils.get_device()))

    if task == "graph-labeled":
        dataset, labels = dataset

    neighs_pyg, neighs = [], []
    logger.info(f"{len(dataset)} graphs")
    logger.info(f"Search strategy: {args.search_strategy}")
    logger.info(f"Graph type: {args.graph_type}")
    
    if task == "graph-labeled":
        logger.info("Using label 0")
    
    graphs = []
    for i, graph in enumerate(dataset):
        if task == "graph-labeled" and labels[i] != 0:
            continue
        if task == "graph-truncate" and i >= 1000:
            break
        
        if not type(graph) == nx.Graph and not type(graph) == nx.DiGraph:
            graph = pyg_utils.to_networkx(graph).to_undirected()
            for node in graph.nodes():
                if 'label' not in graph.nodes[node]:
                    graph.nodes[node]['label'] = str(node)
                if 'id' not in graph.nodes[node]:
                    graph.nodes[node]['id'] = str(node)
        graphs.append(graph)
    
    if args.use_whole_graphs:
        neighs = graphs
    else:
        anchors = []
        if args.sample_method == "radial":
            for i, graph in enumerate(graphs):
                logger.info(f"Processing graph {i}")
                for j, node in enumerate(graph.nodes):
                    if len(dataset) <= 10 and j % 100 == 0:
                        logger.debug(f"Graph {i}, node {j}")
                    
                    if args.use_whole_graphs:
                        neigh = graph.nodes
                    else:
                        neigh = list(nx.single_source_shortest_path_length(graph,
                            node, cutoff=args.radius).keys())
                        if args.subgraph_sample_size != 0:
                            neigh = random.sample(neigh, min(len(neigh),
                                args.subgraph_sample_size))
                    
                    if len(neigh) > 1:
                        subgraph = graph.subgraph(neigh)
                        if args.subgraph_sample_size != 0:
                            subgraph = subgraph.subgraph(max(
                                nx.connected_components(subgraph), key=len))
                        
                        orig_attrs = {n: subgraph.nodes[n].copy() for n in subgraph.nodes()}
                        edge_attrs = {(u,v): subgraph.edges[u,v].copy() 
                                    for u,v in subgraph.edges()}
                        
                        mapping = {old: new for new, old in enumerate(subgraph.nodes())}
                        subgraph = nx.relabel_nodes(subgraph, mapping)
                        
                        for old, new in mapping.items():
                            subgraph.nodes[new].update(orig_attrs[old])
                        
                        for (old_u, old_v), attrs in edge_attrs.items():
                            subgraph.edges[mapping[old_u], mapping[old_v]].update(attrs)
                        
                        subgraph.add_edge(0, 0)
                        neighs.append(subgraph)
                        if args.node_anchored:
                            anchors.append(0)
        
        elif args.sample_method == "tree":
            start_time_sample = time.time()
            for j in tqdm(range(args.n_neighborhoods)):
                graph, neigh = utils.sample_neigh(graphs,
                    random.randint(args.min_neighborhood_size,
                        args.max_neighborhood_size), args.graph_type)
                neigh = graph.subgraph(neigh)
                neigh = nx.convert_node_labels_to_integers(neigh)
                neigh.add_edge(0, 0)
                neighs.append(neigh)
                if args.node_anchored:
                    anchors.append(0)

    embs = []
    if len(neighs) % args.batch_size != 0:
        logger.warning("Number of graphs not multiple of batch size")
    
    for i in range(len(neighs) // args.batch_size):
        top = (i+1)*args.batch_size
        with torch.no_grad():
            batch = utils.batch_nx_graphs(neighs[i*args.batch_size:top],
                anchors=anchors if args.node_anchored else None)
            emb = model.emb_model(batch)
            emb = emb.to(torch.device("cpu"))
        embs.append(emb)

    if args.analyze:
        embs_np = torch.stack(embs).numpy()
        plt.scatter(embs_np[:,0], embs_np[:,1], label="node neighborhood")

    if not hasattr(args, 'n_workers'):
        args.n_workers = mp.cpu_count()

    # Initialize search agent
    logger.info(f"Initializing {args.search_strategy} search agent...")
    
    if args.search_strategy == "mcts":
        assert args.method_type == "order"
        if args.memory_efficient:
            agent = MemoryEfficientMCTSAgent(args.min_pattern_size, args.max_pattern_size,
                model, graphs, embs, node_anchored=args.node_anchored,
                analyze=args.analyze, out_batch_size=args.out_batch_size)
        else:
            agent = MCTSSearchAgent(args.min_pattern_size, args.max_pattern_size,
                model, graphs, embs, node_anchored=args.node_anchored,
                analyze=args.analyze, out_batch_size=args.out_batch_size)
    
    elif args.search_strategy == "greedy":
        if args.memory_efficient:
            agent = MemoryEfficientGreedyAgent(args.min_pattern_size, args.max_pattern_size,
                model, graphs, embs, node_anchored=args.node_anchored,
                analyze=args.analyze, model_type=args.method_type,
                out_batch_size=args.out_batch_size)
        else:
            agent = GreedySearchAgent(args.min_pattern_size, args.max_pattern_size,
                model, graphs, embs, node_anchored=args.node_anchored,
                analyze=args.analyze, model_type=args.method_type,
                out_batch_size=args.out_batch_size, n_beams=1,
                n_workers=args.n_workers)
        agent.args = args
    
    elif args.search_strategy == "beam":
        agent = BeamSearchAgent(args.min_pattern_size, args.max_pattern_size,
            model, graphs, embs, node_anchored=args.node_anchored,
            analyze=args.analyze, model_type=args.method_type,
            out_batch_size=args.out_batch_size, beam_width=args.beam_width)
    
    # Run search
    logger.info(f"Running search with {args.n_trials} trials...")
    out_graphs = agent.run_search(args.n_trials)
    
    elapsed = time.time() - start_time
    logger.info(f"Total time: {elapsed:.2f}s ({int(elapsed)//60}m {int(elapsed)%60}s)")

    if hasattr(agent, 'counts') and agent.counts:
        logger.info("\nSaving all pattern instances...")
        pkl_path = save_and_visualize_all_instances(agent, args, out_graphs)

        if pkl_path:
            logger.info(f"✓ All instances saved to: {pkl_path}")
        else:
            logger.error("✗ Failed to save all instances")
    else:
        logger.warning("⚠ Agent.counts not found - cannot save all instances")
        logger.warning("  Check that your search agent populates agent.counts")

    count_by_size = defaultdict(int)
    warnings.filterwarnings("ignore", category=np.VisibleDeprecationWarning)

    successful_visualizations = 0

    # Only create direct representative visualizations if --visualize_instances is NOT set
    # (When --visualize_instances IS set, representatives are already in subdirectories)
    visualize_instances = getattr(args, 'visualize_instances', False)

    if not visualize_instances and VISUALIZER_AVAILABLE and visualize_pattern_graph_ext:
        logger.info("\nVisualizing representative patterns directly in plots/cluster/...")
        for pattern in out_graphs:
            if visualize_pattern_graph_ext(pattern, args, count_by_size):
                successful_visualizations += 1
            count_by_size[len(pattern)] += 1

        logger.info(f"✓ Visualized {successful_visualizations}/{len(out_graphs)} representative patterns")
    elif visualize_instances:
        logger.info("\nSkipping direct representative visualization (representatives already in subdirectories)")
    else:
        logger.warning("⚠ Skipping representative visualization (visualizer not available)")

    ensure_directories()
    
    logger.info(f"\nSaving representative patterns to: {args.out_path}")
    
    if not os.path.exists("results"):
        os.makedirs("results")
    with open(args.out_path, "wb") as f:
        pickle.dump(out_graphs, f, protocol=pickle.HIGHEST_PROTOCOL)
    
    if os.path.exists(args.out_path):
        file_size = os.path.getsize(args.out_path) / 1024
        logger.info(f"✓ Representatives saved ({file_size:.1f} KB)")
    else:
        logger.error("✗ Failed to save representatives")
    
    json_results = []
    for pattern in out_graphs:
        pattern_data = {
            'nodes': [
                {
                    'id': str(node),
                    'label': pattern.nodes[node].get('label', ''),
                    'anchor': pattern.nodes[node].get('anchor', 0),
                    **{k: v for k, v in pattern.nodes[node].items() 
                       if k not in ['label', 'anchor']}
                }
                for node in pattern.nodes()
            ],
            'edges': [
                {
                    'source': str(u),
                    'target': str(v),
                    'type': data.get('type', ''),
                    **{k: v for k, v in data.items() if k != 'type'}
                }
                for u, v, data in pattern.edges(data=True)
            ],
            'metadata': {
                'num_nodes': len(pattern),
                'num_edges': pattern.number_of_edges(),
                'is_directed': pattern.is_directed()
            }
        }
        json_results.append(pattern_data)
    
    base_path = os.path.splitext(args.out_path)[0]
    if base_path.endswith('.json'):
        base_path = os.path.splitext(base_path)[0]
    
    json_path = base_path + '.json'
    with open(json_path, 'w') as f:
        json.dump(json_results, f, indent=2)
    
    logger.info(f"✓ JSON version saved to: {json_path}")
    
    json_results = []  
    for pattern in out_graphs:  
        pattern_data = {  
            'nodes': [  
                {  
                    'id': str(node),  
                    'label': pattern.nodes[node].get('label', ''),  
                    'anchor': pattern.nodes[node].get('anchor', 0),  
                    **{k: v for k, v in pattern.nodes[node].items()   
                    if k not in ['label', 'anchor']}  
                }  
                for node in pattern.nodes()  
            ],  
            'edges': [  
                {  
                    'source': str(u),  
                    'target': str(v),  
                    'type': data.get('type', ''),  
                    **{k: v for k, v in data.items() if k != 'type'}  
                }  
                for u, v, data in pattern.edges(data=True)  
            ],  
            'metadata': {  
                'num_nodes': len(pattern),  
                'num_edges': pattern.number_of_edges(),  
                'is_directed': pattern.is_directed()  
            }  
        }  
        json_results.append(pattern_data) 
         
    base_path = os.path.splitext(args.out_path)[0]  
    if base_path.endswith('.json'):  
        base_path = os.path.splitext(base_path)[0]  
      
    json_path = base_path + '.json'

    
    with open(json_path, 'w') as f:  
        json.dump(json_results, f, indent=2)
        
    return out_graphs


def main():
    ensure_directories()

    parser = argparse.ArgumentParser(description='Decoder arguments')
    parse_encoder(parser)
    parse_decoder(parser)
    
    args = parser.parse_args()

    logger.info(f"Using dataset: {args.dataset}")
    logger.info(f"Graph type: {args.graph_type}")

    if args.dataset.endswith('.pkl'):
        with open(args.dataset, 'rb') as f:
            data = pickle.load(f)
            
            if isinstance(data, (nx.Graph, nx.DiGraph)):
                graph = data
                
                if args.graph_type == "directed" and not graph.is_directed():
                    logger.info("Converting undirected graph to directed...")
                    graph = graph.to_directed()
                elif args.graph_type == "undirected" and graph.is_directed():
                    logger.info("Converting directed graph to undirected...")
                    graph = graph.to_undirected()
                
                graph_type = "directed" if graph.is_directed() else "undirected"
                logger.info(f"Using NetworkX {graph_type} graph with {graph.number_of_nodes()} nodes and {graph.number_of_edges()} edges")
                
                sample_edges = list(graph.edges(data=True))[:3]
                if sample_edges:
                    logger.info("Sample edge attributes:")
                    for u, v, attrs in sample_edges:
                        direction_info = attrs.get('direction', f"{u} -> {v}" if graph.is_directed() else f"{u} -- {v}")
                        edge_type = attrs.get('type', 'unknown')
                        logger.info(f"  {direction_info} (type: {edge_type})")
                
            elif isinstance(data, dict) and 'nodes' in data and 'edges' in data:
                if args.graph_type == "directed":
                    graph = nx.DiGraph()
                else:
                    graph = nx.Graph()
                graph.add_nodes_from(data['nodes'])
                graph.add_edges_from(data['edges'])
                logger.info(f"Created {args.graph_type} graph from dict format with {graph.number_of_nodes()} nodes and {graph.number_of_edges()} edges")
            else:
                raise ValueError(f"Unknown pickle format. Expected NetworkX graph or dict with 'nodes'/'edges' keys, got {type(data)}")
                
        dataset = [graph]
        task = 'graph'
    
    elif args.dataset == 'enzymes':
        dataset = TUDataset(root='/tmp/ENZYMES', name='ENZYMES')
        task = 'graph'
    elif args.dataset == 'cox2':
        dataset = TUDataset(root='/tmp/cox2', name='COX2')
        task = 'graph'
    elif args.dataset == 'reddit-binary':
        dataset = TUDataset(root='/tmp/REDDIT-BINARY', name='REDDIT-BINARY')
        task = 'graph'
    elif args.dataset == 'dblp':
        dataset = TUDataset(root='/tmp/dblp', name='DBLP_v1')
        task = 'graph-truncate'
    elif args.dataset == 'coil':
        dataset = TUDataset(root='/tmp/coil', name='COIL-DEL')
        task = 'graph'
    elif args.dataset.startswith('roadnet-'):
        graph = nx.Graph() if args.graph_type == "undirected" else nx.DiGraph()
        with open("data/{}.txt".format(args.dataset), "r") as f:
            for row in f:
                if not row.startswith("#"):
                    a, b = row.split("\t")
                    graph.add_edge(int(a), int(b))
        dataset = [graph]
        task = 'graph'
    elif args.dataset == "ppi":
        dataset = PPI(root="/tmp/PPI")
        task = 'graph'
    elif args.dataset in ['diseasome', 'usroads', 'mn-roads', 'infect']:
        fn = {"diseasome": "bio-diseasome.mtx",
            "usroads": "road-usroads.mtx",
            "mn-roads": "mn-roads.mtx",
            "infect": "infect-dublin.edges"}
        graph = nx.Graph() if args.graph_type == "undirected" else nx.DiGraph()
        with open("data/{}".format(fn[args.dataset]), "r") as f:
            for line in f:
                if not line.strip():
                    continue
                a, b = line.strip().split(" ")
                graph.add_edge(int(a), int(b))
        dataset = [graph]
        task = 'graph'
    elif args.dataset.startswith('plant-'):
        size = int(args.dataset.split("-")[-1])
        dataset = make_plant_dataset(size)
        task = 'graph'

<<<<<<< HEAD
    # Adaptive mode selection based on comprehensive graph analysis  
    if len(dataset) == 1 and isinstance(dataset[0], (nx.Graph, nx.DiGraph)):  
        graph = dataset[0]  
        
        # Analyze graph characteristics  
        graph_stats = analyze_graph_for_streaming(graph, args)  
        use_streaming = graph_stats['use_streaming']  
        reason = graph_stats['reason']  
        
        # Print analysis results  
        print("=" * 70)  
        print("GRAPH ANALYSIS")  
        print("=" * 70)  
        print(f"Nodes: {graph_stats['num_nodes']:,}")  
        print(f"Edges: {graph_stats['num_edges']:,}")  
        print(f"Average degree: {graph_stats['avg_degree']:.2f}")  
        print(f"Clustering coefficient: {graph_stats['clustering_coef']:.3f}")  
        print(f"Connected components: {graph_stats['n_components']}")  
        print(f"Connectivity ratio: {graph_stats['connectivity_ratio']:.2f}")  
        print(f"Estimated memory: {graph_stats['estimated_memory_mb']:.0f}MB")
        print(f"Available memory: {graph_stats.get('available_memory_mb', 'unknown'):.0f}MB")
        print()
        print(f"DECISION: {'🚀 STREAMING MODE' if use_streaming else '📊 STANDARD MODE'}")
        print(f"Priority: {graph_stats.get('priority', 'unknown')}")
        print(f"Reason: {reason}")  
        print("=" * 70)  
        
        if use_streaming:  
            out_graphs = pattern_growth_streaming(dataset, task, args)  
        else:  
            out_graphs = pattern_growth(dataset, task, args)  
    else:  
        out_graphs = pattern_growth(dataset, task, args)
=======
    logger.info("\nStarting pattern mining...")
    pattern_growth(dataset, task, args)
    logger.info("\n✓ Pattern mining complete!")

>>>>>>> 712a35a5

if __name__ == '__main__':
    main()<|MERGE_RESOLUTION|>--- conflicted
+++ resolved
@@ -85,10 +85,38 @@
         Path(directory).mkdir(parents=True, exist_ok=True)
         logger.info(f"Ensured directory exists: {directory}")
 
-<<<<<<< HEAD
-import warnings 
+
+
+def bfs_chunk(graph, start_node, max_size):
+    visited = set([start_node])
+    queue = [start_node]
+    while queue and len(visited) < max_size:
+        node = queue.pop(0)
+        for neighbor in graph.neighbors(node):
+            if neighbor not in visited:
+                visited.add(neighbor)
+                queue.append(neighbor)
+                if len(visited) >= max_size:
+                    break
+    return graph.subgraph(visited).copy()
+
+
+def process_large_graph_in_chunks(graph, chunk_size=10000):
+    all_nodes = set(graph.nodes())
+    graph_chunks = []
+    while all_nodes:
+        start_node = next(iter(all_nodes))
+        chunk = bfs_chunk(graph, start_node, chunk_size)
+        graph_chunks.append(chunk)
+        all_nodes -= set(chunk.nodes())
+    return graph_chunks
+
 
 def analyze_graph_for_streaming(graph, args):
+    """
+    Analyze graph characteristics to decide if streaming mode is beneficial.
+    Returns dict with decision and analysis stats.
+    """
     import random
     
     # Calculate basic metrics
@@ -125,8 +153,9 @@
     if num_nodes < 10000:
         is_bipartite = nx.is_bipartite(graph)
     else:
-        is_bipartite = False 
-    
+        is_bipartite = False
+    
+    # Memory estimation
     estimated_memory_mb = (num_nodes * avg_degree * 0.2 + num_nodes * 0.1)
     
     try:
@@ -134,20 +163,21 @@
         available_memory_mb = psutil.virtual_memory().available / (1024 * 1024)
         memory_pressure = estimated_memory_mb > (available_memory_mb * 0.6)
     except ImportError:
-        available_memory_mb = 8000 
-        memory_pressure = estimated_memory_mb > 4800  
-    
+        available_memory_mb = 8000
+        memory_pressure = estimated_memory_mb > 4800
+    
+    # DECISION LOGIC: Ordered by priority
     use_streaming = False
     reason = ""
     priority = ""
     
-    # Memory Constraint 
+    # PRIORITY 1: Memory Constraint (HIGHEST)
     if memory_pressure:
         use_streaming = True
         reason = f"memory pressure: estimated {estimated_memory_mb:.0f}MB > {available_memory_mb*0.6:.0f}MB available"
         priority = "CRITICAL_MEMORY"
     
-    #Cannot Partition 
+    # PRIORITY 2: Cannot Partition (blocks streaming)
     elif is_bipartite:
         use_streaming = False
         reason = "bipartite structure - BFS chunking would create imbalanced partitions"
@@ -159,19 +189,19 @@
         reason = f"nearly fully connected (connectivity={connectivity_ratio:.2f}) - BFS cannot partition"
         priority = "STRUCTURAL_BLOCK"
     
-    #Too Fragmented 
+    # PRIORITY 3: Too Fragmented
     elif n_components > args.max_components_threshold:
         use_streaming = False
         reason = f"highly fragmented ({n_components} components) - component-level parallelization more efficient"
         priority = "NATURAL_PARALLEL"
     
-    # Too Small 
+    # PRIORITY 4: Too Small
     elif num_nodes < 30000:
         use_streaming = False
         reason = f"small graph ({num_nodes} nodes) - overhead (15-25%) > potential speedup"
         priority = "TOO_SMALL"
     
-    #  Good Candidate for Streaming (benefit > overhead)
+    # PRIORITY 5: Good Candidate for Streaming (benefit > overhead)
     elif num_nodes >= 30000:
         # Large enough to benefit from parallelization
         # Check if graph structure allows effective chunking
@@ -201,6 +231,7 @@
         reason = "default: standard mode"
         priority = "DEFAULT"
     
+    # Manual override
     if hasattr(args, 'use_streaming') and args.use_streaming:
         use_streaming = True
         reason = "MANUAL OVERRIDE: --use_streaming flag set"
@@ -220,33 +251,6 @@
         "estimated_memory_mb": estimated_memory_mb,
         "available_memory_mb": available_memory_mb,
     }
-=======
->>>>>>> 712a35a5
-
-
-def bfs_chunk(graph, start_node, max_size):
-    visited = set([start_node])
-    queue = [start_node]
-    while queue and len(visited) < max_size:
-        node = queue.pop(0)
-        for neighbor in graph.neighbors(node):
-            if neighbor not in visited:
-                visited.add(neighbor)
-                queue.append(neighbor)
-                if len(visited) >= max_size:
-                    break
-    return graph.subgraph(visited).copy()
-
-
-def process_large_graph_in_chunks(graph, chunk_size=10000):
-    all_nodes = set(graph.nodes())
-    graph_chunks = []
-    while all_nodes:
-        start_node = next(iter(all_nodes))
-        chunk = bfs_chunk(graph, start_node, chunk_size)
-        graph_chunks.append(chunk)
-        all_nodes -= set(chunk.nodes())
-    return graph_chunks
 
 
 def make_plant_dataset(size):
@@ -271,130 +275,101 @@
 
 
 def _process_chunk(args_tuple):
+    """Process a single graph chunk in parallel."""
     chunk_dataset, task, args, chunk_index, total_chunks = args_tuple
     start_time = time.time()
-<<<<<<< HEAD
-
+    
+    # Disable nested parallelism for worker processes
     original_n_workers = getattr(args, "n_workers", 4)
-    args.n_workers = 0  
-
-    print(
-        f"[{time.strftime('%H:%M:%S')}] Worker PID {os.getpid()} started chunk {chunk_index+1}/{total_chunks}",
-        flush=True,
-    )
-
+    args.n_workers = 0
+    
+    print(f"[{time.strftime('%H:%M:%S')}] Worker PID {os.getpid()} started chunk {chunk_index+1}/{total_chunks}", flush=True)
+    
     try:
-        result = pattern_growth(chunk_dataset, task, args)
-
+        # Process this chunk
+        result = pattern_growth([chunk_dataset], task, args)
+        
         elapsed = int(time.time() - start_time)
-        print(
-            f"[{time.strftime('%H:%M:%S')}] Worker PID {os.getpid()} finished chunk {chunk_index+1}/{total_chunks} in {elapsed}s ({len(result)} patterns)",
-            flush=True,
-        )
-
+        print(f"[{time.strftime('%H:%M:%S')}] Worker PID {os.getpid()} finished chunk {chunk_index+1}/{total_chunks} in {elapsed}s ({len(result)} patterns)", flush=True)
+        
+        # Restore original workers setting
         args.n_workers = original_n_workers
-=======
-    last_print = start_time
-    print(f"[{time.strftime('%H:%M:%S')}] Worker PID {os.getpid()} started chunk {chunk_index+1}/{total_chunks}", flush=True)
-    try:
-        result = None
-        while result is None:
-            now = time.time()
-            if now - last_print >= 10:
-                print(f"[{time.strftime('%H:%M:%S')}] Worker PID {os.getpid()} still processing chunk {chunk_index+1}/{total_chunks} ({int(now-start_time)}s elapsed)", flush=True)
-                last_print = now
-            result = pattern_growth([chunk_dataset], task, args)
-        print(f"[{time.strftime('%H:%M:%S')}] Worker PID {os.getpid()} finished chunk {chunk_index+1}/{total_chunks} in {int(time.time()-start_time)}s", flush=True)
->>>>>>> 712a35a5
         return result
+        
     except Exception as e:
-        print(f"Error processing chunk {chunk_index}: {e}", flush=True)
+        print(f"[{time.strftime('%H:%M:%S')}] ERROR in chunk {chunk_index+1}: {str(e)}", flush=True)
+        import traceback
+        traceback.print_exc()
+        args.n_workers = original_n_workers
         return []
 
 
 def pattern_growth_streaming(dataset, task, args):
+    """
+    Process large graphs in chunks with parallel workers.
+    Automatically adjusts chunk size based on graph density.
+    """
     graph = dataset[0]
-    graph_chunks = process_large_graph_in_chunks(graph, chunk_size=args.chunk_size)
-    dataset = graph_chunks
-
-<<<<<<< HEAD
+    
     # Calculate graph properties
     num_nodes = graph.number_of_nodes()
     num_edges = graph.number_of_edges()
     avg_degree = num_edges / num_nodes if num_nodes > 0 else 0
-
-    print(
-        f"Graph statistics: {num_nodes} nodes, {num_edges} edges, avg degree: {avg_degree:.2f}",
-        flush=True,
-    )
-
+    
+    print(f"Graph statistics: {num_nodes} nodes, {num_edges} edges, avg degree: {avg_degree:.2f}", flush=True)
+    
     # Adaptive chunk sizing based on density
     if avg_degree > args.dense_graph_threshold:
         effective_chunk_size = min(args.chunk_size, 5000)
-        print(
-            f"Dense graph detected (avg degree > {args.dense_graph_threshold})",
-            flush=True,
-        )
+        print(f"Dense graph detected (avg degree > {args.dense_graph_threshold})", flush=True)
         print(f"Reducing chunk size to {effective_chunk_size} nodes", flush=True)
     elif avg_degree > 20:
         effective_chunk_size = min(args.chunk_size, 7500)
-        print(
-            f"Medium density graph, using chunk size: {effective_chunk_size}",
-            flush=True,
-        )
+        print(f"Medium density graph, using chunk size: {effective_chunk_size}", flush=True)
     else:
         effective_chunk_size = args.chunk_size
         print(f"Sparse graph, using chunk size: {effective_chunk_size}", flush=True)
-
-    print(
-        f"Partitioning graph into chunks of ~{effective_chunk_size} nodes...",
-        flush=True,
-    )
+    
+    print(f"Partitioning graph into chunks of ~{effective_chunk_size} nodes...", flush=True)
     graph_chunks = process_large_graph_in_chunks(graph, chunk_size=effective_chunk_size)
-
+    
+    # Filter out chunks that are too small
     if avg_degree < 2.0:
         min_chunk_size = max(args.min_pattern_size, 20)
-        print(
-            f"Sparse graph detected (avg degree < 2.0), using min chunk size: {min_chunk_size}",
-            flush=True,
-        )
+        print(f"Sparse graph detected (avg degree < 2.0), using min chunk size: {min_chunk_size}", flush=True)
     else:
         min_chunk_size = max(args.min_pattern_size, 5)
-
-    graph_chunks = [
-        chunk for chunk in graph_chunks if chunk.number_of_nodes() >= min_chunk_size
-    ]
-    print(
-        f"Filtered to {len(graph_chunks)} chunks with >= {min_chunk_size} nodes",
-        flush=True,
-    )
-
+    
+    graph_chunks = [chunk for chunk in graph_chunks if chunk.number_of_nodes() >= min_chunk_size]
+    print(f"Filtered to {len(graph_chunks)} chunks with >= {min_chunk_size} nodes", flush=True)
+    
     # Show chunk distribution
     print(f"Created {len(graph_chunks)} chunks", flush=True)
     for i, chunk in enumerate(graph_chunks[:10]):
-        print(
-            f"  Chunk {i+1}: {chunk.number_of_nodes()} nodes, {chunk.number_of_edges()} edges",
-            flush=True,
-        )
+        print(f"  Chunk {i+1}: {chunk.number_of_nodes()} nodes, {chunk.number_of_edges()} edges", flush=True)
     if len(graph_chunks) > 10:
         print(f"  ... and {len(graph_chunks) - 10} more chunks", flush=True)
-
+    
     # Process chunks in parallel
-=======
->>>>>>> 712a35a5
     all_discovered_patterns = []
-
-    total_chunks = len(dataset)
-    chunk_args = [(chunk_dataset, task, args, idx, total_chunks) for idx, chunk_dataset in enumerate(dataset)]
-
-    with mp.Pool(processes=4) as pool:
+    total_chunks = len(graph_chunks)
+    
+    # Wrap each chunk in a list for pattern_growth
+    chunk_args = [(chunk, task, args, idx, total_chunks) for idx, chunk in enumerate(graph_chunks)]
+    
+    # Use configurable worker count
+    worker_count = getattr(args, 'streaming_workers', 4)
+    print(f"\nProcessing {total_chunks} chunks with {worker_count} workers...", flush=True)
+    
+    with mp.Pool(processes=worker_count) as pool:
         results = pool.map(_process_chunk, chunk_args)
-
+    
+    # Aggregate results
+    print("\nAggregating patterns from all chunks...", flush=True)
     for chunk_out_graphs in results:
         if chunk_out_graphs:
             all_discovered_patterns.extend(chunk_out_graphs)
-
-<<<<<<< HEAD
+    
     print(f"Total patterns discovered (with duplicates): {len(all_discovered_patterns)}", flush=True)
     
     # Deduplicate patterns across chunks
@@ -418,9 +393,6 @@
     else:
         print("No patterns discovered", flush=True)
         return all_discovered_patterns
-=======
-    return all_discovered_patterns
->>>>>>> 712a35a5
 
 
 def visualize_pattern_graph(pattern, args, count_by_size):
@@ -1320,46 +1292,44 @@
         dataset = make_plant_dataset(size)
         task = 'graph'
 
-<<<<<<< HEAD
-    # Adaptive mode selection based on comprehensive graph analysis  
-    if len(dataset) == 1 and isinstance(dataset[0], (nx.Graph, nx.DiGraph)):  
-        graph = dataset[0]  
-        
-        # Analyze graph characteristics  
-        graph_stats = analyze_graph_for_streaming(graph, args)  
-        use_streaming = graph_stats['use_streaming']  
-        reason = graph_stats['reason']  
-        
-        # Print analysis results  
-        print("=" * 70)  
-        print("GRAPH ANALYSIS")  
-        print("=" * 70)  
-        print(f"Nodes: {graph_stats['num_nodes']:,}")  
-        print(f"Edges: {graph_stats['num_edges']:,}")  
-        print(f"Average degree: {graph_stats['avg_degree']:.2f}")  
-        print(f"Clustering coefficient: {graph_stats['clustering_coef']:.3f}")  
-        print(f"Connected components: {graph_stats['n_components']}")  
-        print(f"Connectivity ratio: {graph_stats['connectivity_ratio']:.2f}")  
+    logger.info("\nStarting pattern mining...")
+    
+    # Adaptive mode selection based on comprehensive graph analysis
+    if len(dataset) == 1 and isinstance(dataset[0], (nx.Graph, nx.DiGraph)):
+        graph = dataset[0]
+        
+        # Analyze graph characteristics
+        graph_stats = analyze_graph_for_streaming(graph, args)
+        use_streaming = graph_stats['use_streaming']
+        reason = graph_stats['reason']
+        
+        # Print analysis results
+        print("=" * 70)
+        print("GRAPH ANALYSIS")
+        print("=" * 70)
+        print(f"Nodes: {graph_stats['num_nodes']:,}")
+        print(f"Edges: {graph_stats['num_edges']:,}")
+        print(f"Average degree: {graph_stats['avg_degree']:.2f}")
+        print(f"Clustering coefficient: {graph_stats['clustering_coef']:.3f}")
+        print(f"Connected components: {graph_stats['n_components']}")
+        print(f"Connectivity ratio: {graph_stats['connectivity_ratio']:.2f}")
         print(f"Estimated memory: {graph_stats['estimated_memory_mb']:.0f}MB")
         print(f"Available memory: {graph_stats.get('available_memory_mb', 'unknown'):.0f}MB")
         print()
         print(f"DECISION: {'🚀 STREAMING MODE' if use_streaming else '📊 STANDARD MODE'}")
         print(f"Priority: {graph_stats.get('priority', 'unknown')}")
-        print(f"Reason: {reason}")  
-        print("=" * 70)  
-        
-        if use_streaming:  
-            out_graphs = pattern_growth_streaming(dataset, task, args)  
-        else:  
-            out_graphs = pattern_growth(dataset, task, args)  
-    else:  
-        out_graphs = pattern_growth(dataset, task, args)
-=======
-    logger.info("\nStarting pattern mining...")
-    pattern_growth(dataset, task, args)
+        print(f"Reason: {reason}")
+        print("=" * 70)
+        
+        if use_streaming:
+            pattern_growth_streaming(dataset, task, args)
+        else:
+            pattern_growth(dataset, task, args)
+    else:
+        pattern_growth(dataset, task, args)
+    
     logger.info("\n✓ Pattern mining complete!")
 
->>>>>>> 712a35a5
 
 if __name__ == '__main__':
     main()