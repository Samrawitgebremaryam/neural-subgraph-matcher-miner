--- conflicted
+++ resolved
@@ -1,17 +1,11 @@
 import argparse
 import csv
+import collections
 from itertools import combinations
 import time
 import os
 import pickle
 import sys
-<<<<<<< HEAD
-import gc
-import collections
-import networkx as nx
-=======
-import traceback
->>>>>>> 209c85d0
 from pathlib import Path
 
 from deepsnap.batch import Batch
@@ -1218,31 +1212,8 @@
         
         args = parser.parse_args()
 
-<<<<<<< HEAD
-    # Safety Check: Neighborhood Size
-    if hasattr(args, 'max_pattern_size') and hasattr(args, 'max_neighborhood_size'):
-        if args.max_pattern_size > args.max_neighborhood_size:
-            logger.warning(
-                f"Configuration Issue: max_pattern_size ({args.max_pattern_size}) is larger than "
-                f"max_neighborhood_size ({args.max_neighborhood_size}). "
-                "The model may fail to find larger patterns. Increasing neighborhood size to match."
-            )
-            args.max_neighborhood_size = args.max_pattern_size
-
-    # Graceful CPU Handling for Streaming Workers
-    if hasattr(args, 'streaming_workers'):
-        available_cpus = len(os.sched_getaffinity(0)) if hasattr(os, 'sched_getaffinity') else os.cpu_count()
-        if available_cpus:
-            args.streaming_workers = min(args.streaming_workers, available_cpus)
-            logger.info(f"Optimized streaming_workers: {args.streaming_workers} (Available CPUs: {available_cpus})")
-
-    logger.info(f"Using dataset: {args.dataset}")
-    logger.info(f"Graph type: {args.graph_type}")
-=======
         logger.info(f"Using dataset: {args.dataset}")
         logger.info(f"Graph type: {args.graph_type}")
-        logger.info(f"Visualize instances: {getattr(args, 'visualize_instances', 'NOT FOUND')}")
->>>>>>> 209c85d0
 
         if args.dataset.endswith('.pkl'):
             with open(args.dataset, 'rb') as f:
@@ -1322,57 +1293,6 @@
                         continue
                     a, b = line.strip().split(" ")
                     graph.add_edge(int(a), int(b))
-<<<<<<< HEAD
-        dataset = [graph]
-        task = 'graph'
-    elif args.dataset == "ppi":
-        dataset = PPI(root="/tmp/PPI")
-        task = 'graph'
-    elif args.dataset in ['diseasome', 'usroads', 'mn-roads', 'infect']:
-        fn = {"diseasome": "bio-diseasome.mtx",
-            "usroads": "road-usroads.mtx",
-            "mn-roads": "mn-roads.mtx",
-            "infect": "infect-dublin.edges"}
-        graph = nx.Graph() if args.graph_type == "undirected" else nx.DiGraph()
-        with open("data/{}".format(fn[args.dataset]), "r") as f:
-            for line in f:
-                if not line.strip():
-                    continue
-                a, b = line.strip().split(" ")
-                graph.add_edge(int(a), int(b))
-        dataset = [graph]
-        task = 'graph'
-    elif args.dataset.startswith('plant-'):
-        size = int(args.dataset.split("-")[-1])
-        dataset = make_plant_dataset(size)
-        task = 'graph'
-
-    # Adaptive mode selector
-    num_nodes = sum(len(g) for g in dataset) if isinstance(dataset, list) else len(dataset)
-    threshold = getattr(args, 'auto_streaming_threshold', 100000)
-    
-    use_streaming = (num_nodes > threshold or args.n_trials > 2000) and getattr(args, 'streaming_workers', 1) > 1
-    
-    logger.info("\nStarting pattern mining...")
-    if use_streaming:
-        logger.info(f"Adaptive Mode: Enabling Batch Processing for {num_nodes} nodes. 🚀")
-        # Ensure search phase uses the same optimized worker count
-        args.n_workers = args.streaming_workers
-        # Pass dataset and then clear local reference
-        pattern_growth_streaming(dataset, task, args)
-        if isinstance(dataset, list):
-            dataset.clear()
-        dataset = None
-    else:
-        logger.info("Adaptive Mode: Standard Sequential Processing.")
-        if not hasattr(args, 'n_workers'):
-            args.n_workers = 1
-        pattern_growth(dataset, task, args)
-    
-    import gc
-    gc.collect()
-    logger.info("\n✓ Pattern mining complete!")
-=======
             dataset = [graph]
             task = 'graph'
         elif args.dataset.startswith('plant-'):
@@ -1380,15 +1300,41 @@
             dataset = make_plant_dataset(size)
             task = 'graph'
 
+        # Adaptive mode selector
+        if isinstance(dataset, list) and len(dataset) > 0 and isinstance(dataset[0], (nx.Graph, nx.DiGraph)):
+             num_nodes = sum(len(g) for g in dataset)
+        else:
+             num_nodes = 0 
+        
+        threshold = getattr(args, 'auto_streaming_threshold', 100000)
+        
+        # Check if streaming should be used (large graph OR many trials) AND multi-core enabled
+        use_streaming = (num_nodes > threshold or args.n_trials > 2000) and getattr(args, 'streaming_workers', 1) > 1
+        
         logger.info("\nStarting pattern mining...")
-        pattern_growth(dataset, task, args)
+        if use_streaming:
+            logger.info(f"Adaptive Mode: Enabling Batch Processing for {num_nodes} nodes. 🚀")
+            # Ensure search phase uses the same optimized worker count
+            args.n_workers = args.streaming_workers
+            # Pass dataset and then clear local reference
+            pattern_growth_streaming(dataset, task, args)
+            if isinstance(dataset, list):
+                dataset.clear()
+            dataset = None
+        else:
+            logger.info("Adaptive Mode: Standard Sequential Processing.")
+            if not hasattr(args, 'n_workers'):
+                args.n_workers = 1
+            pattern_growth(dataset, task, args)
+        
+        import gc
+        gc.collect()
         logger.info("\n✓ Pattern mining complete!")
 
     except Exception as e:
         print(f"FATAL ERROR in main: {e}", file=sys.stderr)
         traceback.print_exc(file=sys.stderr)
         sys.exit(1)
->>>>>>> 209c85d0
 
 
 if __name__ == '__main__':
