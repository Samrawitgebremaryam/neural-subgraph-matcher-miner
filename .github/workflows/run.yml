name: Run Decoder

on:
  push:
    branches: [main]
  pull_request:
    branches: [main]
  workflow_dispatch:

jobs:
  run-decoder:
    runs-on: ubuntu-latest
    timeout-minutes: 180

    steps:
      # 1️. Checkout repository
      - name: Checkout repository
        uses: actions/checkout@v3

      # 2️. Download Amazon dataset from GitHub Release
      - name: Fetch amazon0302.pkl from GitHub Release
        run: |
          echo " Downloading amazon0302.pkl from GitHub Releases..."
          wget -O amazon0302.pkl https://github.com/Samrawitgebremaryam/neural-subgraph-matcher-miner/releases/download/v1.0/amazon0302.pkl
          
          echo " Verifying downloaded file..."
          file amazon0302.pkl

          FILE_SIZE=$(stat -c%s amazon0302.pkl)
          echo "File size: $FILE_SIZE bytes"

          if [ $FILE_SIZE -lt 100000 ]; then
            echo " ERROR: amazon0302.pkl is too small. Likely not downloaded correctly!"
            exit 1
          fi

          if file amazon0302.pkl | grep -Eq "HTML|ASCII|Unicode"; then
            echo " ERROR: amazon0302.pkl is not a valid binary file!"
            exit 1
          fi
          echo " amazon0302.pkl verified as binary."

      # 3️. Pull Docker image
      - name: Pull prebuilt Docker image
        run: |
          echo " Logging into Docker Hub..."
          docker login -u samribahta -p ${{ secrets.DOCKER_HUB_ACCESS_TOKEN }}
          echo " Pulling latest decoder image..."
          docker pull samribahta/decoder-image:latest

      # 4️. Create output directories
      - name: Create output directories
        run: |
          mkdir -p ${{ github.workspace }}/plots/cluster
          mkdir -p ${{ github.workspace }}/results
          mkdir -p ${{ github.workspace }}/ckpt
          chmod -R 777 ${{ github.workspace }}/plots
          chmod -R 777 ${{ github.workspace }}/results
          chmod -R 777 ${{ github.workspace }}/ckpt

<<<<<<< HEAD
=======
      # 5️. Download previously trained model
      - name: Download previous matcher checkpoint
        uses: actions/download-artifact@v4
        with:
          name: matcher-ckpt
          path: ckpt/

>>>>>>> cee3489c
      # 5️. Run matcher (train model)
      - name: Run matcher in Docker container
        run: |
          docker run --rm \
            -v ${{ github.workspace }}:/app \
            -e PYTHONUNBUFFERED=1 \
            samribahta/decoder-image:latest \
            bash -c "
              set -e
              echo ' Starting matcher run on Amazon dataset...'
              python -m subgraph_matching.train \
                --dataset=graph \
                --graph_pkl_path=amazon0302.pkl \
                --node_anchored \
                --batch_size 16 \
                --val_size 128 \
                --model_path=/app/ckpt/model_amazon.pt
              echo ' Checking output directories...'
              ls -la /app/results
              ls -la /app/plots
            "

      # 6️. Run decoder
      - name: Run decoder in Docker container
        run: |
          docker run --rm \
            -v ${{ github.workspace }}:/app \
            -e PYTHONUNBUFFERED=1 \
            samribahta/decoder-image:latest \
            bash -c "
              set -e
              echo ' Starting decoder run on Amazon dataset...'
              python -m subgraph_mining.decoder \
                --dataset=amazon0302.pkl \
                --n_trials=200 \
                --node_anchored \
                --model_path=/app/ckpt/model_amazon.pt \
                --out_path=/app/results/amazon_patterns.pkl \
                --graph_type=directed
              echo ' Checking output directories...'
              ls -la /app/plots/cluster
              ls -la /app/results
            "

      #  7️.Upload results as artifact (fixed version)
      - name: Compress and verify artifact
        if: always()
        run: |
          echo " Compressing results before upload..."
          zip -r amazon-decoder-results.zip plots results ckpt
          echo " Checking archive contents..."
          unzip -l amazon-decoder-results.zip
          echo "Compression done. Ready for upload."

      - name: Upload plots and results as artifact
        if: always()
        uses: actions/upload-artifact@v4
        with:
          name: amazon-decoder-results
          path: |
            plots/
            results/
            ckpt/
          retention-days: 30
          if-no-files-found: warn

      # 8️. Upload logs
      - name: Upload logs
        if: always()
        uses: actions/upload-artifact@v4
        with:
          name: amazon-decoder-logs
          path: |
            *.log
            *.err
          retention-days: 7
          if-no-files-found: ignore<|MERGE_RESOLUTION|>--- conflicted
+++ resolved
@@ -58,16 +58,7 @@
           chmod -R 777 ${{ github.workspace }}/results
           chmod -R 777 ${{ github.workspace }}/ckpt
 
-<<<<<<< HEAD
-=======
-      # 5️. Download previously trained model
-      - name: Download previous matcher checkpoint
-        uses: actions/download-artifact@v4
-        with:
-          name: matcher-ckpt
-          path: ckpt/
 
->>>>>>> cee3489c
       # 5️. Run matcher (train model)
       - name: Run matcher in Docker container
         run: |
