# Neural Subgraph Matcher Miner

**Neural Subgraph Matcher Miner** is a comprehensive framework for neural subgraph mining, explanation, and visualization. It enables researchers and analysts to efficiently discover, interpret, and explore structural motifs in complex networks across multiple domains from bioinformatics and social network analysis to financial forensics and knowledge graphs.

Central to this framework is a neural subgraph miner inspired by **SPMiner**, integrated with modern **Graph Neural Network (GNN)** techniques for scalable motif discovery. The system is designed for:
- **Efficient Motif Discovery**: Discovering recurring patterns in complex networks at scale.
- **AI-Driven Interpretation**: Bridging the gap between discovery and understanding with explanatory insights.
- **Interactive Visualizations**: Dynamic, web-based tools for seamless exploration of identified patterns.

The library provides powerful tools for analyzing graph structures through two complementary approaches: determining whether specific subgraph patterns exist within larger graphs (matching), and discovering frequently occurring patterns across graph datasets (mining). These capabilities are essential for applications in bioinformatics, social network analysis, knowledge graphs, and molecular chemistry.

### What This Library Does

This library implements two primary tasks that work together to provide comprehensive graph analysis:

### 1. Neural Subgraph Matching (NeuroMatch)

**Purpose**: Determine whether a query subgraph pattern exists within a larger target graph.

<details>
<summary><b>Technical Details & Use Cases</b></summary>

**Problem Setup**: Given a query graph **Q** anchored at node **q**, and a target graph **T** anchored at node **v**, the goal is to predict if there exists an isomorphism mapping a subgraph of **T** to **Q**, such that the isomorphism maps **v** to **q**.

**How It Works**: 
The framework uses Graph Neural Networks to map both query and target graphs into a learned embedding space where structural similarities can be measured. The system employs one of two approaches:

- **MLP/Neural Tensor Network + Cross Entropy Loss**: Uses multi-layer perceptrons or neural tensor networks to compare embeddings and classify matches
- **Order Embedding + Max Margin Loss**: Leverages order embeddings that preserve hierarchical relationships between graphs

The model produces a prediction score that indicates the likelihood of a subgraph match, enabling binary classification based on a learned threshold.

**Use Cases**: 
- Finding specific molecular structures in chemical databases
- Identifying network motifs in social or biological networks
- Querying knowledge graphs for specific relationship patterns
</details>

### 2. Frequent Subgraph Mining (SPMiner)

**Purpose**: Automatically discover recurring subgraph patterns that appear frequently across a graph dataset.

<details>
<summary><b>Technical Details & Use Cases</b></summary>

**How It Works**: 
SPMiner is a GNN-based framework that learns to identify common structural patterns without requiring predefined templates. The pipeline consists of two phases:

1. **Training Phase**: The encoder is trained on synthetically generated graph data to learn meaningful graph representations
2. **Mining Phase**: The trained decoder analyzes the target dataset to extract and rank frequent subgraph patterns

**Use Cases**:
- Discovering common protein interaction patterns in biological networks
- Finding frequent communication patterns in social networks
- Identifying recurring transaction patterns in financial networks
- Extracting common molecular substructures from chemical compound databases
</details>

---

##  Key Features

- **Neural Subgraph Matching**: State-of-the-art NeuroMatch algorithm for subgraph isomorphism prediction
- **Frequent Subgraph Mining**: Efficient SPMiner implementation for pattern discovery
- **Interactive Visualizations**: Custom HTML-based visualization engine for exploring discovered patterns
- **RESTful API**: FastAPI-based service for programmatic access to mining and matching capabilities

---


## Project Structure

```
neural-subgraph-matcher-miner/
├── subgraph_matching/          # Neural subgraph matching module
│   ├── train.py               # Training script for GNN encoder
│   ├── test.py                # Testing and evaluation
│   ├── alignment.py           # Query-target alignment utility
│   ├── config.py              # Configuration parameters
│   └── hyp_search.py          # Hyperparameter search
│
├── subgraph_mining/           # Frequent subgraph mining module
│   ├── decoder.py             # SPMiner decoder implementation
│   ├── search_agents.py       # Search algorithms for pattern discovery
│   └── config.py              # Mining configuration
│
├── common/                    # Shared utilities and models
│   ├── models.py              # GNN model architectures
│   ├── data.py                # Dataset loaders and processors
│   ├── utils.py               # Helper functions
│   ├── combined_syn.py        # Synthetic data generation
│   └── feature_preprocess.py  # Feature preprocessing
│
├── app/                       # FastAPI application
│   ├── main.py                # Application entry point
│   ├── api/
│   │   └── routes.py          # API endpoints
│   ├── services/
│   │   └── mining_service.py  # Mining service logic
│   └── config/                # App configuration
│
├── visualizer/                # Interactive visualization engine
│   ├── visualizer.py          # Graph visualization logic
│   └── template.html          # HTML template for interactive graphs
│
├── analyze/                   # Analysis and evaluation tools
│   ├── count_patterns.py      # Pattern frequency counting
│   ├── analyze_embeddings.py  # Embedding analysis
│   └── analyze_pattern_counts.py  # Pattern statistics
│
├── ckpt/                      # Model checkpoints
│   └── model.pt               # Pre-trained encoder weights
│
├── plots/                     # Output directory for visualizations
│   └── cluster/               # Interactive HTML visualizations
│
├── Dockerfile                 # Docker configuration
├── requirements.txt           # Python dependencies
├── Makefile                   # Build automation
```

##  Setup-environment

### Prerequisites

- Python 3.7+
- pip package manager
- Docker for containerized deployment

### Step 1: Clone the Repository

```bash
git clone https://github.com/rejuve-bio/neural-subgraph-matcher-miner.git
cd neural-subgraph-matcher-miner
```

### Step 2: Set Up Python Environment

#### Virtual Environment

```bash
# Create virtual environment
python -m venv venv

# Activate virtual environment
# On Windows:
venv\Scripts\activate
# On macOS/Linux:
source venv/bin/activate

# Upgrade pip
pip install --upgrade pip
```


### Step 3: Install Core Dependencies

```bash
# Install base requirements
pip install -r requirements.txt
```

### Step 4: Install PyTorch and PyTorch Geometric

```bash
# Install PyTorch (CPU version)
pip install torch==1.4.0+cpu torchvision==0.5.0+cpu -f https://download.pytorch.org/whl/torch_stable.html

# Install PyTorch Geometric and extensions
pip install torch-scatter==2.0.2 torch-sparse==0.6.1 torch-cluster==1.5.4 torch-spline-conv==1.2.0 torch-geometric==1.4.3 -f https://data.pyg.org/whl/torch-1.4.0+cpu.html
```

### Step 5: Verify Installation

```bash
# Run a simple test
python test.py
```

### Docker Setup (Alternative)

```bash
# Build Docker image
docker build -t neural-miner .

# Run container with API server
docker run -p 5000:5000 neural-miner

# Access API at http://localhost:5000
```

---

##  Usage Guide

### 1. Neural Subgraph Matching

#### Train the Encoder

```bash
python -m subgraph_matching.train --node_anchored
```

**Configuration options** (see `subgraph_matching/config.py`):
- `--dataset`: Dataset to use (default: `syn-balanced`)
- `--node_anchored`: Enable node-anchored matching
- `--method_type`: Embedding method (`order` or `mlp`)

#### Run Alignment

```bash
python -m subgraph_matching.alignment --query_path=path/to/query.pkl --target_path=path/to/target.pkl
```

This generates an alignment matrix with matching scores for all node pairs.

### 2. Frequent Subgraph Mining

#### Mine Patterns

```bash
python -m subgraph_mining.decoder --dataset=enzymes --node_anchored
```

**Configuration options** (see `subgraph_mining/config.py`):
- `--dataset`: Dataset to mine (e.g., `enzymes`, `cox2`, `reddit`)
- `--node_anchored`: Enable node-anchored mining
- `--model_path`: Path to trained encoder checkpoint

#### Count and Analyze Patterns

```bash
# Count pattern frequencies
python -m analyze.count_patterns --dataset=enzymes --out_path=results/counts.json --node_anchored

# Analyze pattern statistics
python -m analyze.analyze_pattern_counts --counts_path=results/
```

### 3. Interactive Visualizations

Visualizations are automatically generated during pattern analysis and saved to `plots/cluster/`.

**To view**:
1. Navigate to `plots/cluster/`
2. Open any `.html` file in a web browser
3. Interact with the graph: zoom, pan, hover over nodes/edges for details

**Manual trigger**:
```bash
python -m analyze.analyze_pattern_counts --counts_path=results/
```

### 4. Using the API

#### Start the API Server

```bash
# Using Python
uvicorn app.main:app --host 0.0.0.0 --port 5000

# Using Docker
docker run -p 5000:5000 neural-miner
```

#### API Endpoints

- `POST /mine`: Submit a mining job
- `GET /status/{job_id}`: Check job status
- `GET /results/{job_id}`: Retrieve mining results

---

## Dependencies

<<<<<<< HEAD
### Core Libraries

- **PyTorch 1.4.0**: Deep learning framework
- **PyTorch Geometric 1.4.3**: Graph neural network library
- **DeepSNAP 0.1.2**: Graph data structure synchronization
- **NetworkX 2.4**: Graph manipulation and analysis

<details>
<summary><b>View detailed library functionality</b></summary>

### Key Functionality

**PyTorch Geometric** provides efficient implementations of message-passing GNNs, enabling the library to scale to large graphs.

**DeepSNAP** facilitates seamless synchronization between NetworkX graph objects and PyTorch Geometric Data objects, allowing graph algorithms (subgraph operations, matching) to be executed during training iterations.

### Additional Dependencies

- **FastAPI**: RESTful API framework
- **Uvicorn**: ASGI server
- **Matplotlib**: Visualization
- **scikit-learn**: Machine learning utilities
- **tqdm**: Progress bars

*Full dependency list available in `requirements.txt`*
</details>

---

## Acknowledgements

This project builds upon foundational research from Stanford's SNAP group:

- [Neural Subgraph Learning GNN (NSL)](https://github.com/snap-stanford/neural-subgraph-learning-GNN) - Original framework
- [NeuroMatch: Neural Subgraph Matching](http://snap.stanford.edu/subgraph-matching/) - Matching algorithm
- [SPMiner: Frequent Subgraph Mining](https://snap.stanford.edu/frequent-subgraph-mining/) - Mining algorithm  
- [DeepSNAP](https://github.com/snap-stanford/deepsnap) - Graph data structures

---
=======
Detailed library requirements can be found in requirements.txt
## Running the Interpreter

To use the LLM-powered interpreter:

1. **Configure API Key**:
   The interpreter requires a Google Gemini API key. You can provide it in one of the following ways:
   - **Environment Variable**: `export GEMINI_API_KEY="YOUR_KEY_HERE"`
   - **.env File**: Create a `.env` file in the project root with `GEMINI_API_KEY=your_key`
   - **UI Input**: Enter the key directly in the web interface through the provided field.

2. **Start Backend**:
   ```bash
   python3 -m app.main
   ```

3. **Open Visualizer**:
   Open the generated motif interpreter HTML file in your browser to start the interpreter.



>>>>>>> 209c85d0
<|MERGE_RESOLUTION|>--- conflicted
+++ resolved
@@ -250,8 +250,26 @@
 ```bash
 python -m analyze.analyze_pattern_counts --counts_path=results/
 ```
-
-### 4. Using the API
+### 4. LLM Motif Analysis
+## Running the Interpreter
+
+To use the LLM-powered interpreter:
+
+1. **Configure API Key**:
+   The interpreter requires a Google Gemini API key. You can provide it in one of the following ways:
+   - **Environment Variable**: `export GEMINI_API_KEY="YOUR_KEY_HERE"`
+   - **.env File**: Create a `.env` file in the project root with `GEMINI_API_KEY=your_key`
+   - **UI Input**: Enter the key directly in the web interface through the provided field.
+
+2. **Start Backend**:
+   ```bash
+   python3 -m app.main
+   ```
+
+3. **Open Visualizer**:
+   Open the generated motif interpreter HTML file in your browser to start the interpreter.
+
+### 5. Using the API
 
 #### Start the API Server
 
@@ -273,7 +291,6 @@
 
 ## Dependencies
 
-<<<<<<< HEAD
 ### Core Libraries
 
 - **PyTorch 1.4.0**: Deep learning framework
@@ -312,27 +329,4 @@
 - [SPMiner: Frequent Subgraph Mining](https://snap.stanford.edu/frequent-subgraph-mining/) - Mining algorithm  
 - [DeepSNAP](https://github.com/snap-stanford/deepsnap) - Graph data structures
 
----
-=======
-Detailed library requirements can be found in requirements.txt
-## Running the Interpreter
-
-To use the LLM-powered interpreter:
-
-1. **Configure API Key**:
-   The interpreter requires a Google Gemini API key. You can provide it in one of the following ways:
-   - **Environment Variable**: `export GEMINI_API_KEY="YOUR_KEY_HERE"`
-   - **.env File**: Create a `.env` file in the project root with `GEMINI_API_KEY=your_key`
-   - **UI Input**: Enter the key directly in the web interface through the provided field.
-
-2. **Start Backend**:
-   ```bash
-   python3 -m app.main
-   ```
-
-3. **Open Visualizer**:
-   Open the generated motif interpreter HTML file in your browser to start the interpreter.
-
-
-
->>>>>>> 209c85d0
+---